# YOLOv5 🚀 by Ultralytics, GPL-3.0 license
"""
Dataloaders and dataset utils
"""

import contextlib
import glob
import hashlib
import json
import math
import os
import random
import shutil
import time
from itertools import repeat
from multiprocessing.pool import Pool, ThreadPool
from pathlib import Path
from threading import Thread
from urllib.parse import urlparse

import numpy as np
import psutil
import torch
import torch.nn.functional as F
import torchvision
import yaml
from PIL import ExifTags, Image, ImageOps
from torch.utils.data import DataLoader, Dataset, dataloader, distributed
from tqdm import tqdm

<<<<<<< HEAD
from utils.augmentations import (Albumentations, augment_hsv, classify_albumentations, classify_transforms, copy_paste, copy_paste_with_size_and_position_variant, copy_paste_with_size_variant,
                                 cutout, letterbox, mixup, multispectral_copy_paste, multispectral_cutmix, multispectral_mixup, multispectral_random, random_perspective)
from utils.general import (DATASETS_DIR, LOGGER, NUM_THREADS, check_dataset, check_requirements, check_yaml, clean_str,
                           cv2, is_colab, is_kaggle, segments2boxes, unzip_file, xyn2xy, xywh2xyxy, xywhn2xyxy,
                           xyxy2xywhn)
=======
from utils.augmentations import (Albumentations, augment_hsv, classify_albumentations, classify_transforms, copy_paste,
                                 letterbox, mixup, random_perspective)
from utils.general import (DATASETS_DIR, LOGGER, NUM_THREADS, TQDM_BAR_FORMAT, check_dataset, check_requirements,
                           check_yaml, clean_str, cv2, is_colab, is_kaggle, segments2boxes, unzip_file, xyn2xy,
                           xywh2xyxy, xywhn2xyxy, xyxy2xywhn)
>>>>>>> e4d83608
from utils.torch_utils import torch_distributed_zero_first

# Parameters
HELP_URL = 'See https://github.com/ultralytics/yolov5/wiki/Train-Custom-Data'
IMG_FORMATS = 'bmp', 'dng', 'jpeg', 'jpg', 'mpo', 'png', 'tif', 'tiff', 'webp', 'pfm'  # include image suffixes
VID_FORMATS = 'asf', 'avi', 'gif', 'm4v', 'mkv', 'mov', 'mp4', 'mpeg', 'mpg', 'ts', 'wmv'  # include video suffixes
LOCAL_RANK = int(os.getenv('LOCAL_RANK', -1))  # https://pytorch.org/docs/stable/elastic/run.html
RANK = int(os.getenv('RANK', -1))
PIN_MEMORY = str(os.getenv('PIN_MEMORY', True)).lower() == 'true'  # global pin_memory for dataloaders

# Get orientation exif tag
for orientation in ExifTags.TAGS.keys():
    if ExifTags.TAGS[orientation] == 'Orientation':
        break


def get_hash(paths):
    # Returns a single hash value of a list of paths (files or dirs)
    size = sum(os.path.getsize(p) for p in paths if os.path.exists(p))  # sizes
    h = hashlib.sha256(str(size).encode())  # hash sizes
    h.update(''.join(paths).encode())  # hash paths
    return h.hexdigest()  # return hash


def exif_size(img):
    # Returns exif-corrected PIL size
    s = img.size  # (width, height)
    with contextlib.suppress(Exception):
        rotation = dict(img._getexif().items())[orientation]
        if rotation in [6, 8]:  # rotation 270 or 90
            s = (s[1], s[0])
    return s


def exif_transpose(image):
    """
    Transpose a PIL image accordingly if it has an EXIF Orientation tag.
    Inplace version of https://github.com/python-pillow/Pillow/blob/master/src/PIL/ImageOps.py exif_transpose()

    :param image: The image to transpose.
    :return: An image.
    """
    exif = image.getexif()
    orientation = exif.get(0x0112, 1)  # default 1
    if orientation > 1:
        method = {
            2: Image.FLIP_LEFT_RIGHT,
            3: Image.ROTATE_180,
            4: Image.FLIP_TOP_BOTTOM,
            5: Image.TRANSPOSE,
            6: Image.ROTATE_270,
            7: Image.TRANSVERSE,
            8: Image.ROTATE_90}.get(orientation)
        if method is not None:
            image = image.transpose(method)
            del exif[0x0112]
            image.info["exif"] = exif.tobytes()
    return image


def seed_worker(worker_id):
    # Set dataloader worker seed https://pytorch.org/docs/stable/notes/randomness.html#dataloader
    worker_seed = torch.initial_seed() % 2 ** 32
    np.random.seed(worker_seed)
    random.seed(worker_seed)


def create_dataloader(path,
                      imgsz,
                      batch_size,
                      stride,
                      single_cls=False,
                      hyp=None,
                      augment=False,
                      cache=False,
                      pad=0.0,
                      rect=False,
                      rank=-1,
                      workers=8,
                      image_weights=False,
                      quad=False,
                      prefix='',
                      shuffle=False,
                      seed=0):
    if rect and shuffle:
        LOGGER.warning('WARNING ⚠️ --rect is incompatible with DataLoader shuffle, setting shuffle=False')
        shuffle = False
    with torch_distributed_zero_first(rank):  # init dataset *.cache only once if DDP
        dataset = LoadImagesAndLabels(
            path,
            imgsz,
            batch_size,
            augment=augment,  # augmentation
            hyp=hyp,  # hyperparameters
            rect=rect,  # rectangular batches
            cache_images=cache,
            single_cls=single_cls,
            stride=int(stride),
            pad=pad,
            image_weights=image_weights,
            prefix=prefix)

    batch_size = min(batch_size, len(dataset))
    nd = torch.cuda.device_count()  # number of CUDA devices
    nw = min([os.cpu_count() // max(nd, 1), batch_size if batch_size > 1 else 0, workers])  # number of workers
    sampler = None if rank == -1 else distributed.DistributedSampler(dataset, shuffle=shuffle)
    loader = DataLoader if image_weights else InfiniteDataLoader  # only DataLoader allows for attribute updates
    generator = torch.Generator()
    generator.manual_seed(6148914691236517205 + seed + RANK)
    return loader(dataset,
                  batch_size=batch_size,
                  shuffle=shuffle and sampler is None,
                  num_workers=nw,
                  sampler=sampler,
                  pin_memory=PIN_MEMORY,
                  collate_fn=LoadImagesAndLabels.collate_fn4 if quad else LoadImagesAndLabels.collate_fn,
                  worker_init_fn=seed_worker,
                  generator=generator), dataset

def create_dataloader_rgb_ir(path,
                      path_ir,
                      imgsz,
                      batch_size,
                      stride,
                      single_cls=False,
                      hyp=None,
                      augment=False,
                      cache=False,
                      pad=0.0,
                      rect=False,
                      rank=-1,
                      workers=8,
                      image_weights=False,
                      quad=False,
                      prefix='',
                      shuffle=False):
    if rect and shuffle:
        LOGGER.warning('WARNING ⚠️ --rect is incompatible with DataLoader shuffle, setting shuffle=False')
        shuffle = False
    with torch_distributed_zero_first(rank):  # init dataset *.cache only once if DDP
        dataset = LoadMultispectralImagesAndLabels(
            path,
            path_ir,
            imgsz,
            batch_size,
            augment=augment,  # augmentation
            hyp=hyp,  # hyperparameters
            rect=rect,  # rectangular batches
            cache_images=cache,
            single_cls=single_cls,
            stride=int(stride),
            pad=pad,
            image_weights=image_weights,
            prefix=prefix)

    batch_size = min(batch_size, len(dataset))
    nd = torch.cuda.device_count()  # number of CUDA devices
    nw = min([os.cpu_count() // max(nd, 1), batch_size if batch_size > 1 else 0, workers])  # number of workers
    sampler = None if rank == -1 else distributed.DistributedSampler(dataset, shuffle=shuffle)
    loader = DataLoader if image_weights else InfiniteDataLoader  # only DataLoader allows for attribute updates
    generator = torch.Generator()
    generator.manual_seed(6148914691236517205 + RANK)
    return loader(dataset,
                  batch_size=batch_size,
                  shuffle=shuffle and sampler is None,
                  num_workers=nw,
                  sampler=sampler,
                  pin_memory=PIN_MEMORY,
                  collate_fn=LoadMultispectralImagesAndLabels.collate_fn4 if quad \
                        else LoadMultispectralImagesAndLabels.collate_fn,
                  worker_init_fn=seed_worker,
                  generator=generator), dataset

class InfiniteDataLoader(dataloader.DataLoader):
    """ Dataloader that reuses workers

    Uses same syntax as vanilla DataLoader
    """

    def __init__(self, *args, **kwargs):
        super().__init__(*args, **kwargs)
        object.__setattr__(self, 'batch_sampler', _RepeatSampler(self.batch_sampler))
        self.iterator = super().__iter__()

    def __len__(self):
        return len(self.batch_sampler.sampler)

    def __iter__(self):
        for _ in range(len(self)):
            yield next(self.iterator)


class _RepeatSampler:
    """ Sampler that repeats forever

    Args:
        sampler (Sampler)
    """

    def __init__(self, sampler):
        self.sampler = sampler

    def __iter__(self):
        while True:
            yield from iter(self.sampler)


class LoadScreenshots:
    # YOLOv5 screenshot dataloader, i.e. `python detect.py --source "screen 0 100 100 512 256"`
    def __init__(self, source, img_size=640, stride=32, auto=True, transforms=None):
        # source = [screen_number left top width height] (pixels)
        check_requirements('mss')
        import mss

        source, *params = source.split()
        self.screen, left, top, width, height = 0, None, None, None, None  # default to full screen 0
        if len(params) == 1:
            self.screen = int(params[0])
        elif len(params) == 4:
            left, top, width, height = (int(x) for x in params)
        elif len(params) == 5:
            self.screen, left, top, width, height = (int(x) for x in params)
        self.img_size = img_size
        self.stride = stride
        self.transforms = transforms
        self.auto = auto
        self.mode = 'stream'
        self.frame = 0
        self.sct = mss.mss()

        # Parse monitor shape
        monitor = self.sct.monitors[self.screen]
        self.top = monitor["top"] if top is None else (monitor["top"] + top)
        self.left = monitor["left"] if left is None else (monitor["left"] + left)
        self.width = width or monitor["width"]
        self.height = height or monitor["height"]
        self.monitor = {"left": self.left, "top": self.top, "width": self.width, "height": self.height}

    def __iter__(self):
        return self

    def __next__(self):
        # mss screen capture: get raw pixels from the screen as np array
        im0 = np.array(self.sct.grab(self.monitor))[:, :, :3]  # [:, :, :3] BGRA to BGR
        s = f"screen {self.screen} (LTWH): {self.left},{self.top},{self.width},{self.height}: "

        if self.transforms:
            im = self.transforms(im0)  # transforms
        else:
            im = letterbox(im0, self.img_size, stride=self.stride, auto=self.auto)[0]  # padded resize
            im = im.transpose((2, 0, 1))[::-1]  # HWC to CHW, BGR to RGB
            im = np.ascontiguousarray(im)  # contiguous
        self.frame += 1
        return str(self.screen), im, im0, None, s  # screen, img, original img, im0s, s


class LoadImages:
    # YOLOv5 image/video dataloader, i.e. `python detect.py --source image.jpg/vid.mp4`
    def __init__(self, path, img_size=640, stride=32, auto=True, transforms=None, vid_stride=1):
        if isinstance(path, str) and Path(path).suffix == ".txt":  # *.txt file with img/vid/dir on each line
            path = Path(path).read_text().rsplit()
        files = []
        for p in sorted(path) if isinstance(path, (list, tuple)) else [path]:
            p = str(Path(p).resolve())
            if '*' in p:
                files.extend(sorted(glob.glob(p, recursive=True)))  # glob
            elif os.path.isdir(p):
                files.extend(sorted(glob.glob(os.path.join(p, '*.*'))))  # dir
            elif os.path.isfile(p):
                files.append(p)  # files
            else:
                raise FileNotFoundError(f'{p} does not exist')

        images = [x for x in files if x.split('.')[-1].lower() in IMG_FORMATS]
        videos = [x for x in files if x.split('.')[-1].lower() in VID_FORMATS]
        ni, nv = len(images), len(videos)

        self.img_size = img_size
        self.stride = stride
        self.files = images + videos
        self.nf = ni + nv  # number of files
        self.video_flag = [False] * ni + [True] * nv
        self.mode = 'image'
        self.auto = auto
        self.transforms = transforms  # optional
        self.vid_stride = vid_stride  # video frame-rate stride
        if any(videos):
            self._new_video(videos[0])  # new video
        else:
            self.cap = None
        assert self.nf > 0, f'No images or videos found in {p}. ' \
                            f'Supported formats are:\nimages: {IMG_FORMATS}\nvideos: {VID_FORMATS}'

    def __iter__(self):
        self.count = 0
        return self

    def __next__(self):
        if self.count == self.nf:
            raise StopIteration
        path = self.files[self.count]

        if self.video_flag[self.count]:
            # Read video
            self.mode = 'video'
            for _ in range(self.vid_stride):
                self.cap.grab()
            ret_val, im0 = self.cap.retrieve()
            while not ret_val:
                self.count += 1
                self.cap.release()
                if self.count == self.nf:  # last video
                    raise StopIteration
                path = self.files[self.count]
                self._new_video(path)
                ret_val, im0 = self.cap.read()

            self.frame += 1
            # im0 = self._cv2_rotate(im0)  # for use if cv2 autorotation is False
            s = f'video {self.count + 1}/{self.nf} ({self.frame}/{self.frames}) {path}: '

        else:
            # Read image
            self.count += 1
            im0 = cv2.imread(path)  # BGR
            assert im0 is not None, f'Image Not Found {path}'
            s = f'image {self.count}/{self.nf} {path}: '

        if self.transforms:
            im = self.transforms(im0)  # transforms
        else:
            im = letterbox(im0, self.img_size, stride=self.stride, auto=self.auto)[0]  # padded resize
            im = im.transpose((2, 0, 1))[::-1]  # HWC to CHW, BGR to RGB
            im = np.ascontiguousarray(im)  # contiguous

        return path, im, im0, self.cap, s

    def _new_video(self, path):
        # Create a new video capture object
        self.frame = 0
        self.cap = cv2.VideoCapture(path)
        self.frames = int(self.cap.get(cv2.CAP_PROP_FRAME_COUNT) / self.vid_stride)
        self.orientation = int(self.cap.get(cv2.CAP_PROP_ORIENTATION_META))  # rotation degrees
        # self.cap.set(cv2.CAP_PROP_ORIENTATION_AUTO, 0)  # disable https://github.com/ultralytics/yolov5/issues/8493

    def _cv2_rotate(self, im):
        # Rotate a cv2 video manually
        if self.orientation == 0:
            return cv2.rotate(im, cv2.ROTATE_90_CLOCKWISE)
        elif self.orientation == 180:
            return cv2.rotate(im, cv2.ROTATE_90_COUNTERCLOCKWISE)
        elif self.orientation == 90:
            return cv2.rotate(im, cv2.ROTATE_180)
        return im

    def __len__(self):
        return self.nf  # number of files


class LoadStreams:
    # YOLOv5 streamloader, i.e. `python detect.py --source 'rtsp://example.com/media.mp4'  # RTSP, RTMP, HTTP streams`
    def __init__(self, sources='file.streams', img_size=640, stride=32, auto=True, transforms=None, vid_stride=1):
        torch.backends.cudnn.benchmark = True  # faster for fixed-size inference
        self.mode = 'stream'
        self.img_size = img_size
        self.stride = stride
        self.vid_stride = vid_stride  # video frame-rate stride
        sources = Path(sources).read_text().rsplit() if os.path.isfile(sources) else [sources]
        n = len(sources)
        self.sources = [clean_str(x) for x in sources]  # clean source names for later
        self.imgs, self.fps, self.frames, self.threads = [None] * n, [0] * n, [0] * n, [None] * n
        for i, s in enumerate(sources):  # index, source
            # Start thread to read frames from video stream
            st = f'{i + 1}/{n}: {s}... '
            if urlparse(s).hostname in ('www.youtube.com', 'youtube.com', 'youtu.be'):  # if source is YouTube video
                # YouTube format i.e. 'https://www.youtube.com/watch?v=Zgi9g1ksQHc' or 'https://youtu.be/Zgi9g1ksQHc'
                check_requirements(('pafy', 'youtube_dl==2020.12.2'))
                import pafy
                s = pafy.new(s).getbest(preftype="mp4").url  # YouTube URL
            s = eval(s) if s.isnumeric() else s  # i.e. s = '0' local webcam
            if s == 0:
                assert not is_colab(), '--source 0 webcam unsupported on Colab. Rerun command in a local environment.'
                assert not is_kaggle(), '--source 0 webcam unsupported on Kaggle. Rerun command in a local environment.'
            cap = cv2.VideoCapture(s)
            assert cap.isOpened(), f'{st}Failed to open {s}'
            w = int(cap.get(cv2.CAP_PROP_FRAME_WIDTH))
            h = int(cap.get(cv2.CAP_PROP_FRAME_HEIGHT))
            fps = cap.get(cv2.CAP_PROP_FPS)  # warning: may return 0 or nan
            self.frames[i] = max(int(cap.get(cv2.CAP_PROP_FRAME_COUNT)), 0) or float('inf')  # infinite stream fallback
            self.fps[i] = max((fps if math.isfinite(fps) else 0) % 100, 0) or 30  # 30 FPS fallback

            _, self.imgs[i] = cap.read()  # guarantee first frame
            self.threads[i] = Thread(target=self.update, args=([i, cap, s]), daemon=True)
            LOGGER.info(f"{st} Success ({self.frames[i]} frames {w}x{h} at {self.fps[i]:.2f} FPS)")
            self.threads[i].start()
        LOGGER.info('')  # newline

        # check for common shapes
        s = np.stack([letterbox(x, img_size, stride=stride, auto=auto)[0].shape for x in self.imgs])
        self.rect = np.unique(s, axis=0).shape[0] == 1  # rect inference if all shapes equal
        self.auto = auto and self.rect
        self.transforms = transforms  # optional
        if not self.rect:
            LOGGER.warning('WARNING ⚠️ Stream shapes differ. For optimal performance supply similarly-shaped streams.')

    def update(self, i, cap, stream):
        # Read stream `i` frames in daemon thread
        n, f = 0, self.frames[i]  # frame number, frame array
        while cap.isOpened() and n < f:
            n += 1
            cap.grab()  # .read() = .grab() followed by .retrieve()
            if n % self.vid_stride == 0:
                success, im = cap.retrieve()
                if success:
                    self.imgs[i] = im
                else:
                    LOGGER.warning('WARNING ⚠️ Video stream unresponsive, please check your IP camera connection.')
                    self.imgs[i] = np.zeros_like(self.imgs[i])
                    cap.open(stream)  # re-open stream if signal was lost
            time.sleep(0.0)  # wait time

    def __iter__(self):
        self.count = -1
        return self

    def __next__(self):
        self.count += 1
        if not all(x.is_alive() for x in self.threads) or cv2.waitKey(1) == ord('q'):  # q to quit
            cv2.destroyAllWindows()
            raise StopIteration

        im0 = self.imgs.copy()
        if self.transforms:
            im = np.stack([self.transforms(x) for x in im0])  # transforms
        else:
            im = np.stack([letterbox(x, self.img_size, stride=self.stride, auto=self.auto)[0] for x in im0])  # resize
            im = im[..., ::-1].transpose((0, 3, 1, 2))  # BGR to RGB, BHWC to BCHW
            im = np.ascontiguousarray(im)  # contiguous

        return self.sources, im, im0, None, ''

    def __len__(self):
        return len(self.sources)  # 1E12 frames = 32 streams at 30 FPS for 30 years


def img2label_paths(img_paths):
    # Define label paths as a function of image paths
    sa, sb = f'{os.sep}images{os.sep}', f'{os.sep}labels{os.sep}'  # /images/, /labels/ substrings
    return [sb.join(x.rsplit(sa, 1)).rsplit('.', 1)[0] + '.txt' for x in img_paths]


class LoadImagesAndLabels(Dataset):
    # YOLOv5 train_loader/val_loader, loads images and labels for training and validation
    cache_version = 0.6  # dataset labels *.cache version
    rand_interp_methods = [cv2.INTER_NEAREST, cv2.INTER_LINEAR, cv2.INTER_CUBIC, cv2.INTER_AREA, cv2.INTER_LANCZOS4]

    def __init__(self,
                 path,
                 img_size=640,
                 batch_size=16,
                 augment=False,
                 hyp=None,
                 rect=False,
                 image_weights=False,
                 cache_images=False,
                 single_cls=False,
                 stride=32,
                 pad=0.0,
                 min_items=0,
                 prefix=''):
        self.img_size = img_size
        self.augment = augment
        self.hyp = hyp
        self.image_weights = image_weights
        self.rect = False if image_weights else rect
        self.mosaic = self.augment and not self.rect  # load 4 images at a time into a mosaic (only during training)
        self.mosaic_border = [-img_size // 2, -img_size // 2]
        self.stride = stride
        self.path = path
        self.albumentations = Albumentations(size=img_size) if augment else None

        try:
            f = []  # image files
            for p in path if isinstance(path, list) else [path]:
                p = Path(p)  # os-agnostic
                if p.is_dir():  # dir
                    f += glob.glob(str(p / '**' / '*.*'), recursive=True)
                    # f = list(p.rglob('*.*'))  # pathlib
                elif p.is_file():  # file
                    with open(p) as t:
                        t = t.read().strip().splitlines()
                        parent = str(p.parent) + os.sep
                        f += [x.replace('./', parent, 1) if x.startswith('./') else x for x in t]  # to global path
                        # f += [p.parent / x.lstrip(os.sep) for x in t]  # to global path (pathlib)
                else:
                    raise FileNotFoundError(f'{prefix}{p} does not exist')
            self.im_files = sorted(x.replace('/', os.sep) for x in f if x.split('.')[-1].lower() in IMG_FORMATS)
            # self.img_files = sorted([x for x in f if x.suffix[1:].lower() in IMG_FORMATS])  # pathlib
            assert self.im_files, f'{prefix}No images found'
        except Exception as e:
            raise Exception(f'{prefix}Error loading data from {path}: {e}\n{HELP_URL}') from e

        # Check cache
        self.label_files = img2label_paths(self.im_files)  # labels
        cache_path = (p if p.is_file() else Path(self.label_files[0]).parent).with_suffix('.cache')
        try:
            cache, exists = np.load(cache_path, allow_pickle=True).item(), True  # load dict
            assert cache['version'] == self.cache_version  # matches current version
            assert cache['hash'] == get_hash(self.label_files + self.im_files)  # identical hash
        except Exception:
            cache, exists = self.cache_labels(cache_path, prefix), False  # run cache ops

        # Display cache
        nf, nm, ne, nc, n = cache.pop('results')  # found, missing, empty, corrupt, total
        if exists and LOCAL_RANK in {-1, 0}:
            d = f"Scanning {cache_path}... {nf} images, {nm + ne} backgrounds, {nc} corrupt"
            tqdm(None, desc=prefix + d, total=n, initial=n, bar_format=TQDM_BAR_FORMAT)  # display cache results
            if cache['msgs']:
                LOGGER.info('\n'.join(cache['msgs']))  # display warnings
        assert nf > 0 or not augment, f'{prefix}No labels found in {cache_path}, can not start training. {HELP_URL}'

        # Read cache
        [cache.pop(k) for k in ('hash', 'version', 'msgs')]  # remove items
        labels, shapes, self.segments = zip(*cache.values())
        nl = len(np.concatenate(labels, 0))  # number of labels
        assert nl > 0 or not augment, f'{prefix}All labels empty in {cache_path}, can not start training. {HELP_URL}'
        self.labels = list(labels)
        self.shapes = np.array(shapes)
        self.im_files = list(cache.keys())  # update
        self.label_files = img2label_paths(cache.keys())  # update

        # Filter images
        if min_items:
            include = np.array([len(x) >= min_items for x in self.labels]).nonzero()[0].astype(int)
            LOGGER.info(f'{prefix}{n - len(include)}/{n} images filtered from dataset')
            self.im_files = [self.im_files[i] for i in include]
            self.label_files = [self.label_files[i] for i in include]
            self.labels = [self.labels[i] for i in include]
            self.segments = [self.segments[i] for i in include]
            self.shapes = self.shapes[include]  # wh

        # Create indices
        n = len(self.shapes)  # number of images
        bi = np.floor(np.arange(n) / batch_size).astype(int)  # batch index
        nb = bi[-1] + 1  # number of batches
        self.batch = bi  # batch index of image
        self.n = n
        self.indices = range(n)

        # Update labels
        include_class = []  # filter labels to include only these classes (optional)
        include_class_array = np.array(include_class).reshape(1, -1)
        for i, (label, segment) in enumerate(zip(self.labels, self.segments)):
            if include_class:
                j = (label[:, 0:1] == include_class_array).any(1)
                self.labels[i] = label[j]
                if segment:
                    self.segments[i] = segment[j]
            if single_cls:  # single-class training, merge all classes into 0
                self.labels[i][:, 0] = 0

        # Rectangular Training
        if self.rect:
            # Sort by aspect ratio
            s = self.shapes  # wh
            ar = s[:, 1] / s[:, 0]  # aspect ratio
            irect = ar.argsort()
            self.im_files = [self.im_files[i] for i in irect]
            self.label_files = [self.label_files[i] for i in irect]
            self.labels = [self.labels[i] for i in irect]
            self.segments = [self.segments[i] for i in irect]
            self.shapes = s[irect]  # wh
            ar = ar[irect]

            # Set training image shapes
            shapes = [[1, 1]] * nb
            for i in range(nb):
                ari = ar[bi == i]
                mini, maxi = ari.min(), ari.max()
                if maxi < 1:
                    shapes[i] = [maxi, 1]
                elif mini > 1:
                    shapes[i] = [1, 1 / mini]

            self.batch_shapes = np.ceil(np.array(shapes) * img_size / stride + pad).astype(int) * stride

        # Cache images into RAM/disk for faster training
        if cache_images == 'ram' and not self.check_cache_ram(prefix=prefix):
            cache_images = False
        self.ims = [None] * n
        self.npy_files = [Path(f).with_suffix('.npy') for f in self.im_files]
        if cache_images:
            b, gb = 0, 1 << 30  # bytes of cached images, bytes per gigabytes
            self.im_hw0, self.im_hw = [None] * n, [None] * n
            fcn = self.cache_images_to_disk if cache_images == 'disk' else self.load_image
            results = ThreadPool(NUM_THREADS).imap(fcn, range(n))
            pbar = tqdm(enumerate(results), total=n, bar_format=TQDM_BAR_FORMAT, disable=LOCAL_RANK > 0)
            for i, x in pbar:
                if cache_images == 'disk':
                    b += self.npy_files[i].stat().st_size
                else:  # 'ram'
                    self.ims[i], self.im_hw0[i], self.im_hw[i] = x  # im, hw_orig, hw_resized = load_image(self, i)
                    b += self.ims[i].nbytes
                pbar.desc = f'{prefix}Caching images ({b / gb:.1f}GB {cache_images})'
            pbar.close()

    def check_cache_ram(self, safety_margin=0.1, prefix=''):
        # Check image caching requirements vs available memory
        b, gb = 0, 1 << 30  # bytes of cached images, bytes per gigabytes
        n = min(self.n, 30)  # extrapolate from 30 random images
        for _ in range(n):
            im = cv2.imread(random.choice(self.im_files))  # sample image
            ratio = self.img_size / max(im.shape[0], im.shape[1])  # max(h, w)  # ratio
            b += im.nbytes * ratio ** 2
        mem_required = b * self.n / n  # GB required to cache dataset into RAM
        mem = psutil.virtual_memory()
        cache = mem_required * (1 + safety_margin) < mem.available  # to cache or not to cache, that is the question
        if not cache:
            LOGGER.info(f"{prefix}{mem_required / gb:.1f}GB RAM required, "
                        f"{mem.available / gb:.1f}/{mem.total / gb:.1f}GB available, "
                        f"{'caching images ✅' if cache else 'not caching images ⚠️'}")
        return cache

    def cache_labels(self, path=Path('./labels.cache'), prefix=''):
        # Cache dataset labels, check images and read shapes
        x = {}  # dict
        nm, nf, ne, nc, msgs = 0, 0, 0, 0, []  # number missing, found, empty, corrupt, messages
        desc = f"{prefix}Scanning {path.parent / path.stem}..."
        with Pool(NUM_THREADS) as pool:
            pbar = tqdm(pool.imap(verify_image_label, zip(self.im_files, self.label_files, repeat(prefix))),
                        desc=desc,
                        total=len(self.im_files),
                        bar_format=TQDM_BAR_FORMAT)
            for im_file, lb, shape, segments, nm_f, nf_f, ne_f, nc_f, msg in pbar:
                nm += nm_f
                nf += nf_f
                ne += ne_f
                nc += nc_f
                if im_file:
                    x[im_file] = [lb, shape, segments]
                if msg:
                    msgs.append(msg)
                pbar.desc = f"{desc} {nf} images, {nm + ne} backgrounds, {nc} corrupt"

        pbar.close()
        if msgs:
            LOGGER.info('\n'.join(msgs))
        if nf == 0:
            LOGGER.warning(f'{prefix}WARNING ⚠️ No labels found in {path}. {HELP_URL}')
        x['hash'] = get_hash(self.label_files + self.im_files)
        x['results'] = nf, nm, ne, nc, len(self.im_files)
        x['msgs'] = msgs  # warnings
        x['version'] = self.cache_version  # cache version
        try:
            np.save(path, x)  # save cache for next time
            path.with_suffix('.cache.npy').rename(path)  # remove .npy suffix
            LOGGER.info(f'{prefix}New cache created: {path}')
        except Exception as e:
            LOGGER.warning(f'{prefix}WARNING ⚠️ Cache directory {path.parent} is not writeable: {e}')  # not writeable
        return x

    def __len__(self):
        return len(self.im_files)

    # def __iter__(self):
    #     self.count = -1
    #     print('ran dataset iter')
    #     #self.shuffled_vector = np.random.permutation(self.nF) if self.augment else np.arange(self.nF)
    #     return self

    def __getitem__(self, index):
        index = self.indices[index]  # linear, shuffled, or image_weights

        hyp = self.hyp
        mosaic = self.mosaic and random.random() < hyp['mosaic']
        if mosaic:
            # Load mosaic
            img, labels = self.load_mosaic(index)
            shapes = None

            # MixUp augmentation
            if random.random() < hyp['mixup']:
                img, labels = mixup(img, labels, *self.load_mosaic(random.randint(0, self.n - 1)))

        else:
            # Load image
            img, (h0, w0), (h, w) = self.load_image(index)

            # Letterbox
            shape = self.batch_shapes[self.batch[index]] if self.rect else self.img_size  # final letterboxed shape
            img, ratio, pad = letterbox(img, shape, auto=False, scaleup=self.augment)
            shapes = (h0, w0), ((h / h0, w / w0), pad)  # for COCO mAP rescaling

            labels = self.labels[index].copy()
            if labels.size:  # normalized xywh to pixel xyxy format
                labels[:, 1:] = xywhn2xyxy(labels[:, 1:], ratio[0] * w, ratio[1] * h, padw=pad[0], padh=pad[1])

            if self.augment:
                img, labels = random_perspective(img,
                                                 labels,
                                                 degrees=hyp['degrees'],
                                                 translate=hyp['translate'],
                                                 scale=hyp['scale'],
                                                 shear=hyp['shear'],
                                                 perspective=hyp['perspective'])

        nl = len(labels)  # number of labels
        if nl:
            labels[:, 1:5] = xyxy2xywhn(labels[:, 1:5], w=img.shape[1], h=img.shape[0], clip=True, eps=1E-3)

        if self.augment:
            # Albumentations
            img, labels = self.albumentations(img, labels)
            nl = len(labels)  # update after albumentations

            # HSV color-space
            augment_hsv(img, hgain=hyp['hsv_h'], sgain=hyp['hsv_s'], vgain=hyp['hsv_v'])

            # Flip up-down
            if random.random() < hyp['flipud']:
                img = np.flipud(img)
                if nl:
                    labels[:, 2] = 1 - labels[:, 2]

            # Flip left-right
            if random.random() < hyp['fliplr']:
                img = np.fliplr(img)
                if nl:
                    labels[:, 1] = 1 - labels[:, 1]

            # Cutouts
            # labels = cutout(img, labels, p=0.5)
            # nl = len(labels)  # update after cutout

        labels_out = torch.zeros((nl, 6))
        if nl:
            labels_out[:, 1:] = torch.from_numpy(labels)

        # Convert
        img = img.transpose((2, 0, 1))[::-1]  # HWC to CHW, BGR to RGB
        img = np.ascontiguousarray(img)

        return torch.from_numpy(img), labels_out, self.im_files[index], shapes

    def load_image(self, i):
        # Loads 1 image from dataset index 'i', returns (im, original hw, resized hw)
        im, f, fn = self.ims[i], self.im_files[i], self.npy_files[i],
        if im is None:  # not cached in RAM
            if fn.exists():  # load npy
                im = np.load(fn)
            else:  # read image
                im = cv2.imread(f)  # BGR
                assert im is not None, f'Image Not Found {f}'
            h0, w0 = im.shape[:2]  # orig hw
            r = self.img_size / max(h0, w0)  # ratio
            if r != 1:  # if sizes are not equal
                interp = cv2.INTER_LINEAR if (self.augment or r > 1) else cv2.INTER_AREA
                im = cv2.resize(im, (math.ceil(w0 * r), math.ceil(h0 * r)), interpolation=interp)
            return im, (h0, w0), im.shape[:2]  # im, hw_original, hw_resized
        return self.ims[i], self.im_hw0[i], self.im_hw[i]  # im, hw_original, hw_resized

    def cache_images_to_disk(self, i):
        # Saves an image as an *.npy file for faster loading
        f = self.npy_files[i]
        if not f.exists():
            np.save(f.as_posix(), cv2.imread(self.im_files[i]))

    def load_mosaic(self, index):
        # YOLOv5 4-mosaic loader. Loads 1 image + 3 random images into a 4-image mosaic
        labels4, segments4 = [], []
        s = self.img_size
        yc, xc = (int(random.uniform(-x, 2 * s + x)) for x in self.mosaic_border)  # mosaic center x, y
        indices = [index] + random.choices(self.indices, k=3)  # 3 additional image indices
        random.shuffle(indices)
        for i, index in enumerate(indices):
            # Load image
            img, _, (h, w) = self.load_image(index)

            # place img in img4
            if i == 0:  # top left
                img4 = np.full((s * 2, s * 2, img.shape[2]), 114, dtype=np.uint8)  # base image with 4 tiles
                x1a, y1a, x2a, y2a = max(xc - w, 0), max(yc - h, 0), xc, yc  # xmin, ymin, xmax, ymax (large image)
                x1b, y1b, x2b, y2b = w - (x2a - x1a), h - (y2a - y1a), w, h  # xmin, ymin, xmax, ymax (small image)
            elif i == 1:  # top right
                x1a, y1a, x2a, y2a = xc, max(yc - h, 0), min(xc + w, s * 2), yc
                x1b, y1b, x2b, y2b = 0, h - (y2a - y1a), min(w, x2a - x1a), h
            elif i == 2:  # bottom left
                x1a, y1a, x2a, y2a = max(xc - w, 0), yc, xc, min(s * 2, yc + h)
                x1b, y1b, x2b, y2b = w - (x2a - x1a), 0, w, min(y2a - y1a, h)
            elif i == 3:  # bottom right
                x1a, y1a, x2a, y2a = xc, yc, min(xc + w, s * 2), min(s * 2, yc + h)
                x1b, y1b, x2b, y2b = 0, 0, min(w, x2a - x1a), min(y2a - y1a, h)

            img4[y1a:y2a, x1a:x2a] = img[y1b:y2b, x1b:x2b]  # img4[ymin:ymax, xmin:xmax]
            padw = x1a - x1b
            padh = y1a - y1b

            # Labels
            labels, segments = self.labels[index].copy(), self.segments[index].copy()
            if labels.size:
                labels[:, 1:] = xywhn2xyxy(labels[:, 1:], w, h, padw, padh)  # normalized xywh to pixel xyxy format
                segments = [xyn2xy(x, w, h, padw, padh) for x in segments]
            labels4.append(labels)
            segments4.extend(segments)

        # Concat/clip labels
        labels4 = np.concatenate(labels4, 0)
        for x in (labels4[:, 1:], *segments4):
            np.clip(x, 0, 2 * s, out=x)  # clip when using random_perspective()
        # img4, labels4 = replicate(img4, labels4)  # replicate

        # Augment
        # img4, labels4, segments4 = copy_paste(img4, labels4, segments4, p=self.hyp['copy_paste'])
        # img4, labels4, segments4 = copy_paste_with_size_variant(img4, labels4, segments4, p=self.hyp['copy_paste'])
        img4, labels4, segments4 = copy_paste_with_size_and_position_variant(
                                                        img4, 
                                                        labels4, 
                                                        segments4, 
                                                        p=self.hyp['copy_paste'],
                                                        scale_alpha=self.hyp['copy_paste_scale'],
                                                        translation=self.hyp['copy_paste_translation']
                                                        )
        img4, labels4 = random_perspective(img4,
                                           labels4,
                                           segments4,
                                           degrees=self.hyp['degrees'],
                                           translate=self.hyp['translate'],
                                           scale=self.hyp['scale'],
                                           shear=self.hyp['shear'],
                                           perspective=self.hyp['perspective'],
                                           border=self.mosaic_border)  # border to remove

        return img4, labels4

    def load_mosaic9(self, index):
        # YOLOv5 9-mosaic loader. Loads 1 image + 8 random images into a 9-image mosaic
        labels9, segments9 = [], []
        s = self.img_size
        indices = [index] + random.choices(self.indices, k=8)  # 8 additional image indices
        random.shuffle(indices)
        hp, wp = -1, -1  # height, width previous
        for i, index in enumerate(indices):
            # Load image
            img, _, (h, w) = self.load_image(index)

            # place img in img9
            if i == 0:  # center
                img9 = np.full((s * 3, s * 3, img.shape[2]), 114, dtype=np.uint8)  # base image with 4 tiles
                h0, w0 = h, w
                c = s, s, s + w, s + h  # xmin, ymin, xmax, ymax (base) coordinates
            elif i == 1:  # top
                c = s, s - h, s + w, s
            elif i == 2:  # top right
                c = s + wp, s - h, s + wp + w, s
            elif i == 3:  # right
                c = s + w0, s, s + w0 + w, s + h
            elif i == 4:  # bottom right
                c = s + w0, s + hp, s + w0 + w, s + hp + h
            elif i == 5:  # bottom
                c = s + w0 - w, s + h0, s + w0, s + h0 + h
            elif i == 6:  # bottom left
                c = s + w0 - wp - w, s + h0, s + w0 - wp, s + h0 + h
            elif i == 7:  # left
                c = s - w, s + h0 - h, s, s + h0
            elif i == 8:  # top left
                c = s - w, s + h0 - hp - h, s, s + h0 - hp

            padx, pady = c[:2]
            x1, y1, x2, y2 = (max(x, 0) for x in c)  # allocate coords

            # Labels
            labels, segments = self.labels[index].copy(), self.segments[index].copy()
            if labels.size:
                labels[:, 1:] = xywhn2xyxy(labels[:, 1:], w, h, padx, pady)  # normalized xywh to pixel xyxy format
                segments = [xyn2xy(x, w, h, padx, pady) for x in segments]
            labels9.append(labels)
            segments9.extend(segments)

            # Image
            img9[y1:y2, x1:x2] = img[y1 - pady:, x1 - padx:]  # img9[ymin:ymax, xmin:xmax]
            hp, wp = h, w  # height, width previous

        # Offset
        yc, xc = (int(random.uniform(0, s)) for _ in self.mosaic_border)  # mosaic center x, y
        img9 = img9[yc:yc + 2 * s, xc:xc + 2 * s]

        # Concat/clip labels
        labels9 = np.concatenate(labels9, 0)
        labels9[:, [1, 3]] -= xc
        labels9[:, [2, 4]] -= yc
        c = np.array([xc, yc])  # centers
        segments9 = [x - c for x in segments9]

        for x in (labels9[:, 1:], *segments9):
            np.clip(x, 0, 2 * s, out=x)  # clip when using random_perspective()
        # img9, labels9 = replicate(img9, labels9)  # replicate

        # Augment
        img9, labels9, segments9 = copy_paste(img9, labels9, segments9, p=self.hyp['copy_paste'])
        img9, labels9 = random_perspective(img9,
                                           labels9,
                                           segments9,
                                           degrees=self.hyp['degrees'],
                                           translate=self.hyp['translate'],
                                           scale=self.hyp['scale'],
                                           shear=self.hyp['shear'],
                                           perspective=self.hyp['perspective'],
                                           border=self.mosaic_border)  # border to remove

        return img9, labels9

    @staticmethod
    def collate_fn(batch):
        im, label, path, shapes = zip(*batch)  # transposed
        for i, lb in enumerate(label):
            lb[:, 0] = i  # add target image index for build_targets()
        return torch.stack(im, 0), torch.cat(label, 0), path, shapes

    @staticmethod
    def collate_fn4(batch):
        im, label, path, shapes = zip(*batch)  # transposed
        n = len(shapes) // 4
        im4, label4, path4, shapes4 = [], [], path[:n], shapes[:n]

        ho = torch.tensor([[0.0, 0, 0, 1, 0, 0]])
        wo = torch.tensor([[0.0, 0, 1, 0, 0, 0]])
        s = torch.tensor([[1, 1, 0.5, 0.5, 0.5, 0.5]])  # scale
        for i in range(n):  # zidane torch.zeros(16,3,720,1280)  # BCHW
            i *= 4
            if random.random() < 0.5:
                im1 = F.interpolate(im[i].unsqueeze(0).float(), scale_factor=2.0, mode='bilinear',
                                    align_corners=False)[0].type(im[i].type())
                lb = label[i]
            else:
                im1 = torch.cat((torch.cat((im[i], im[i + 1]), 1), torch.cat((im[i + 2], im[i + 3]), 1)), 2)
                lb = torch.cat((label[i], label[i + 1] + ho, label[i + 2] + wo, label[i + 3] + ho + wo), 0) * s
            im4.append(im1)
            label4.append(lb)

        for i, lb in enumerate(label4):
            lb[:, 0] = i  # add target image index for build_targets()

        return torch.stack(im4, 0), torch.cat(label4, 0), path4, shapes4

class LoadMultispectralImagesAndLabels(Dataset):
    # YOLOv5 train_loader/val_loader, loads images and labels for training and validation
    cache_version = 0.6  # dataset labels *.cache version
    rand_interp_methods = [cv2.INTER_NEAREST, cv2.INTER_LINEAR, cv2.INTER_CUBIC, cv2.INTER_AREA, cv2.INTER_LANCZOS4]

    def __init__(self,
                 path,
                 path_ir,
                 img_size=640,
                 batch_size=16,
                 augment=False,
                 hyp=None,
                 rect=False,
                 image_weights=False,
                 cache_images=False,
                 single_cls=False,
                 stride=32,
                 pad=0.0,
                 prefix=''):
        self.img_size = img_size
        self.augment = augment
        self.hyp = hyp
        self.image_weights = image_weights
        self.rect = False if image_weights else rect
        self.mosaic = self.augment and not self.rect  # load 4 images at a time into a mosaic (only during training)
        self.mosaic_border = [-img_size // 2, -img_size // 2]
        self.stride = stride
        self.path = path
        self.albumentations = Albumentations(size=img_size) if augment else None

        try:
            f = []  # image files
            for p in path if isinstance(path, list) else [path]:
                p = Path(p)  # os-agnostic
                if p.is_dir():  # dir
                    f += glob.glob(str(p / '**' / '*.*'), recursive=True)
                    # f = list(p.rglob('*.*'))  # pathlib
                elif p.is_file():  # file
                    with open(p) as t:
                        t = t.read().strip().splitlines()
                        parent = str(p.parent) + os.sep
                        f += [x.replace('./', parent) if x.startswith('./') else x for x in t]  # local to global path
                        # f += [p.parent / x.lstrip(os.sep) for x in t]  # local to global path (pathlib)
                else:
                    raise FileNotFoundError(f'{prefix}{p} does not exist')
            self.im_files = sorted(x.replace('/', os.sep) for x in f if x.split('.')[-1].lower() in IMG_FORMATS)
            # self.img_files = sorted([x for x in f if x.suffix[1:].lower() in IMG_FORMATS])  # pathlib
            assert self.im_files, f'{prefix}No images found'
        except Exception as e:
            raise Exception(f'{prefix}Error loading data from {path}: {e}\n{HELP_URL}')

        try:
            f = []  # image files
            for p in path_ir if isinstance(path_ir, list) else [path_ir]:
                p = Path(p)  # os-agnostic
                if p.is_dir():  # dir
                    f += glob.glob(str(p / '**' / '*.*'), recursive=True)
                    # f = list(p.rglob('*.*'))  # pathlib
                elif p.is_file():  # file
                    with open(p) as t:
                        t = t.read().strip().splitlines()
                        parent = str(p.parent) + os.sep
                        f += [x.replace('./', parent) if x.startswith('./') else x for x in t]  # local to global path
                        # f += [p.parent / x.lstrip(os.sep) for x in t]  # local to global path (pathlib)
                else:
                    raise FileNotFoundError(f'{prefix}{p} does not exist')
            self.im_files_ir = sorted(x.replace('/', os.sep) for x in f if x.split('.')[-1].lower() in IMG_FORMATS)
            # self.img_files = sorted([x for x in f if x.suffix[1:].lower() in IMG_FORMATS])  # pathlib
            assert self.im_files_ir, f'{prefix}No images found'
        except Exception as e:
            raise Exception(f'{prefix}Error loading data from {path_ir}: {e}\n{HELP_URL}')

        # Check cache
        self.label_files = img2label_paths(self.im_files)  # labels
        self.label_files_ir = img2label_paths(self.im_files_ir)  # labels
        cache_path = (Path(self.label_files[0]).parent).with_suffix('.cache')
        cache_path_ir = (Path(self.label_files_ir[0]).parent).with_suffix('.cache')
        try:
            cache, exists = np.load(cache_path, allow_pickle=True).item(), True  # load dict
            assert cache['version'] == self.cache_version  # matches current version
            assert cache['hash'] == get_hash(self.label_files+ self.im_files)  # identical hash
        except Exception:
            cache, exists = self.cache_labels_rgb(cache_path, prefix), False  # run cache ops
        try:
            cache_ir, exists_ir = np.load(cache_path_ir, allow_pickle=True).item(), True  # load dict
            assert cache_ir['version'] == self.cache_version  # matches current version
            assert cache_ir['hash'] == get_hash(self.label_files_ir + self.im_files_ir)  # identical hash
        except Exception:
            cache_ir, exists_ir = self.cache_labels_ir(cache_path_ir, prefix), False  # run cache ops

        # Display cache
        nf, nm, ne, nc, n = cache.pop('results')  # found, missing, empty, corrupt, total
        if exists and LOCAL_RANK in {-1, 0}:
            d = f"Scanning '{cache_path}' images and labels... {nf} found, {nm} missing, {ne} empty, {nc} corrupt"
            tqdm(None, desc=prefix + d, total=n, initial=n, bar_format=BAR_FORMAT)  # display cache results
            if cache['msgs']:
                LOGGER.info('\n'.join(cache['msgs']))  # display warnings
        assert nf > 0 or not augment, f'{prefix}No labels found in {cache_path}, can not start training. {HELP_URL}'

        # Display cache
        nf, nm, ne, nc, n = cache_ir.pop('results')  # found, missing, empty, corrupt, total
        if exists_ir and LOCAL_RANK in {-1, 0}:
            d = f"Scanning '{cache_path_ir}' images and labels... {nf} found, {nm} missing, {ne} empty, {nc} corrupt"
            tqdm(None, desc=prefix + d, total=n, initial=n, bar_format=BAR_FORMAT)  # display cache results
            if cache_ir['msgs']:
                LOGGER.info('\n'.join(cache_ir['msgs']))  # display warnings
        assert nf > 0 or not augment, f'{prefix}No labels found in {cache_path_ir}, can not start training. {HELP_URL}'

        # Read cache
        [cache.pop(k) for k in ('hash', 'version', 'msgs')]  # remove items
        labels, shapes, self.segments = zip(*cache.values())
        nl = len(np.concatenate(labels, 0))  # number of labels
        assert nl > 0 or not augment, f'{prefix}All labels empty in {cache_path}, can not start training. {HELP_URL}'
        self.labels = list(labels)
        self.shapes = np.array(shapes)
        self.im_files = list(cache.keys())  # update
        self.label_files = img2label_paths(cache.keys())  # update
        n = len(shapes)  # number of images
        bi = np.floor(np.arange(n) / batch_size).astype(int)  # batch index
        nb = bi[-1] + 1  # number of batches
        self.batch = bi  # batch index of image
        self.n = n
        self.indices = range(n)

        # Read cache
        [cache_ir.pop(k) for k in ('hash', 'version', 'msgs')]  # remove items
        labels, shapes, self.segments_ir = zip(*cache_ir.values())
        nl = len(np.concatenate(labels, 0))  # number of labels
        assert nl > 0 or not augment, f'{prefix}All labels empty in {cache_path_ir}, can not start training. {HELP_URL}'
        self.labels_ir = list(labels)
        self.shapes_ir = np.array(shapes)
        self.im_files_ir = list(cache_ir.keys())  # update
        self.label_files_ir = img2label_paths(cache_ir.keys())  # update

        # Update labels
        include_class = []  # filter labels to include only these classes (optional)
        include_class_array = np.array(include_class).reshape(1, -1)
        for i, (label, segment) in enumerate(zip(self.labels, self.segments)):
            if include_class:
                j = (label[:, 0:1] == include_class_array).any(1)
                self.labels[i] = label[j]
                if segment:
                    self.segments[i] = segment[j]
            if single_cls:  # single-class training, merge all classes into 0
                self.labels[i][:, 0] = 0
                if segment:
                    self.segments[i][:, 0] = 0

        # Rectangular Training
        if self.rect:
            # Sort by aspect ratio
            s = self.shapes  # wh
            ar = s[:, 1] / s[:, 0]  # aspect ratio
            irect = ar.argsort()
            self.im_files = [self.im_files[i] for i in irect]
            self.label_files = [self.label_files[i] for i in irect]
            self.labels = [self.labels[i] for i in irect]
            self.segments = [self.segments[i] for i in irect]
            self.shapes = s[irect]  # wh
            ar = ar[irect]

            # Set training image shapes
            shapes = [[1, 1]] * nb
            for i in range(nb):
                ari = ar[bi == i]
                mini, maxi = ari.min(), ari.max()
                if maxi < 1:
                    shapes[i] = [maxi, 1]
                elif mini > 1:
                    shapes[i] = [1, 1 / mini]

            self.batch_shapes = np.ceil(np.array(shapes) * img_size / stride + pad).astype(int) * stride

        # Cache images into RAM/disk for faster training (WARNING: large datasets may exceed system resources)
        self.ims = [None] * n
        self.ims_ir = [None] * n
        self.npy_files = [Path(f).with_suffix('.npy') for f in self.im_files]
        self.npy_files_ir = [Path(f).with_suffix('.npy') for f in self.im_files_ir]
        if cache_images:
            gb = 0  # Gigabytes of cached images
            self.im_hw0, self.im_hw = [None] * n, [None] * n
            fcn = self.cache_images_to_disk_rgb_ir if cache_images == 'disk' else self.load_image_rgb_ir
            results = ThreadPool(NUM_THREADS).imap(fcn, range(n))
            pbar = tqdm(enumerate(results), total=n, bar_format=BAR_FORMAT, disable=LOCAL_RANK > 0)
            for i, x in pbar:
                if cache_images == 'disk':
                    gb += self.npy_files[i].stat().st_size
                else:  # 'ram'
                    self.ims[i], self.ims_ir[i], self.im_hw0[i], self.im_hw[i] = x  # im, hw_orig, hw_resized = load_image(self, i)
                    gb += self.ims[i].nbytes
                    gb += self.ims_ir[i].nbytes
                pbar.desc = f'{prefix}Caching images ({gb / 1E9:.1f}GB {cache_images})'
            pbar.close()

    def cache_labels_rgb(self, path=Path('./labels.cache'), prefix=''):
        # Cache dataset labels, check images and read shapes
        x = {}  # dict
        nm, nf, ne, nc, msgs = 0, 0, 0, 0, []  # number missing, found, empty, corrupt, messages
        desc = f"{prefix}Scanning '{path.parent / path.stem}' images and labels..."
        with Pool(NUM_THREADS) as pool:
            pbar = tqdm(pool.imap(verify_image_label, zip(self.im_files, self.label_files, repeat(prefix))),
                        desc=desc,
                        total=len(self.im_files),
                        bar_format=BAR_FORMAT)
            for im_file, lb, shape, segments, nm_f, nf_f, ne_f, nc_f, msg in pbar:
                nm += nm_f
                nf += nf_f
                ne += ne_f
                nc += nc_f
                if im_file:
                    x[im_file] = [lb, shape, segments]
                if msg:
                    msgs.append(msg)
                pbar.desc = f"{desc}{nf} found, {nm} missing, {ne} empty, {nc} corrupt"

        pbar.close()
        if msgs:
            LOGGER.info('\n'.join(msgs))
        if nf == 0:
            LOGGER.warning(f'{prefix}WARNING ⚠️ No labels found in {path}. {HELP_URL}')
        x['hash'] = get_hash(self.label_files + self.im_files)
        x['results'] = nf, nm, ne, nc, len(self.im_files)
        x['msgs'] = msgs  # warnings
        x['version'] = self.cache_version  # cache version
        try:
            np.save(path, x)  # save cache for next time
            path.with_suffix('.cache.npy').rename(path)  # remove .npy suffix
            LOGGER.info(f'{prefix}New cache created: {path}')
        except Exception as e:
            LOGGER.warning(f'{prefix}WARNING ⚠️ Cache directory {path.parent} is not writeable: {e}')  # not writeable
        return x

    def cache_labels_ir(self, path=Path('./labels.cache'), prefix=''):
        # Cache dataset labels, check images and read shapes
        x = {}  # dict
        nm, nf, ne, nc, msgs = 0, 0, 0, 0, []  # number missing, found, empty, corrupt, messages
        desc = f"{prefix}Scanning '{path.parent / path.stem}' images and labels..."
        with Pool(NUM_THREADS) as pool:
            pbar = tqdm(pool.imap(verify_image_label, zip(self.im_files_ir, self.label_files_ir, repeat(prefix))),
                        desc=desc,
                        total=len(self.im_files_ir),
                        bar_format=BAR_FORMAT)
            for im_file, lb, shape, segments, nm_f, nf_f, ne_f, nc_f, msg in pbar:
                nm += nm_f
                nf += nf_f
                ne += ne_f
                nc += nc_f
                if im_file:
                    x[im_file] = [lb, shape, segments]
                if msg:
                    msgs.append(msg)
                pbar.desc = f"{desc}{nf} found, {nm} missing, {ne} empty, {nc} corrupt"

        pbar.close()
        if msgs:
            LOGGER.info('\n'.join(msgs))
        if nf == 0:
            LOGGER.warning(f'{prefix}WARNING ⚠️ No labels found in {path}. {HELP_URL}')
        x['hash'] = get_hash(self.label_files_ir + self.im_files_ir)
        x['results'] = nf, nm, ne, nc, len(self.im_files_ir)
        x['msgs'] = msgs  # warnings
        x['version'] = self.cache_version  # cache version
        try:
            np.save(path, x)  # save cache for next time
            path.with_suffix('.cache.npy').rename(path)  # remove .npy suffix
            LOGGER.info(f'{prefix}New cache created: {path}')
        except Exception as e:
            LOGGER.warning(f'{prefix}WARNING ⚠️ Cache directory {path.parent} is not writeable: {e}')  # not writeable
        return x

    def __len__(self):
        return len(self.im_files)

    # def __iter__(self):
    #     self.count = -1
    #     print('ran dataset iter')
    #     #self.shuffled_vector = np.random.permutation(self.nF) if self.augment else np.arange(self.nF)
    #     return self

    def __getitem__(self, index):
        index = self.indices[index]  # linear, shuffled, or image_weights

        hyp = self.hyp
        mosaic = self.mosaic and random.random() < hyp['mosaic']
        if mosaic:
            # Load mosaic
            img, labels = self.load_mosaic_rgb_ir(index)
            shapes = None

            # MixUp augmentation
            if hyp['mixup'] > 0 and random.random() < hyp['mixup']:
                img, labels = mixup(img, labels, *self.load_mosaic_rgb_ir(random.randint(0, self.n - 1)))

        else:
            # Load image
            img, img_ir, (h0, w0), (h, w) = self.load_image_rgb_ir(index)

            # Letterbox
            shape = self.batch_shapes[self.batch[index]] if self.rect else self.img_size  # final letterboxed shape
            img, ratio, pad = letterbox(img, shape, auto=False, scaleup=self.augment)
            img_ir, ratio_ir, pad_ir = letterbox(img_ir, shape, auto=False, scaleup=self.augment)
            shapes = (h0, w0), ((h / h0, w / w0), pad)  # for COCO mAP rescaling

            labels = self.labels[index].copy()
            labels_ir = self.labels_ir[index].copy()

            # img, labels, segments = multispectral_mixup(img, labels, img_ir, labels_ir p=self.hyp['msm'])
            # img, labels, segments = multispectral_cutmix(img, labels, img_ir, labels_ir, p=self.hyp['mcm'])

            if labels.size:  # normalized xywh to pixel xyxy format
                labels[:, 1:] = xywhn2xyxy(labels[:, 1:], ratio[0] * w, ratio[1] * h, padw=pad[0], padh=pad[1])
            if labels_ir.size:  # normalized xywh to pixel xyxy format
                labels_ir[:, 1:] = xywhn2xyxy(labels_ir[:, 1:], ratio_ir[0] * w, ratio_ir[1] * h, padw=pad_ir[0], padh=pad_ir[1])

            if self.augment:
                img, labels = random_perspective(img,
                                                 labels,
                                                 degrees=hyp['degrees'],
                                                 translate=hyp['translate'],
                                                 scale=hyp['scale'],
                                                 shear=hyp['shear'],
                                                 perspective=hyp['perspective'])
                
                img_ir, labels_ir = random_perspective(img_ir,
                                                 labels_ir,
                                                 degrees=hyp['degrees'],
                                                 translate=hyp['translate'],
                                                 scale=hyp['scale'],
                                                 shear=hyp['shear'],
                                                 perspective=hyp['perspective'])
            
            # img, labels, _ = multispectral_cutmix(img, labels, img_ir, labels_ir, p=self.hyp['mcm'])
            img, labels, _ = multispectral_random(img, labels, img_ir, labels_ir)

        nl = len(labels)  # number of labels
        if nl:
            labels[:, 1:5] = xyxy2xywhn(labels[:, 1:5], w=img.shape[1], h=img.shape[0], clip=True, eps=1E-3)

        if self.augment:
            # Albumentations
            img, labels = self.albumentations(img, labels)
            nl = len(labels)  # update after albumentations

            # HSV color-space
            augment_hsv(img, hgain=hyp['hsv_h'], sgain=hyp['hsv_s'], vgain=hyp['hsv_v'])

            # Flip up-down
            if random.random() < hyp['flipud']:
                img = np.flipud(img)
                if nl:
                    labels[:, 2] = 1 - labels[:, 2]

            # Flip left-right
            if random.random() < hyp['fliplr']:
                img = np.fliplr(img)
                if nl:
                    labels[:, 1] = 1 - labels[:, 1]

            # Cutouts
            # labels = cutout(img, labels, p=0.5)
            # nl = len(labels)  # update after cutout

        labels_out = torch.zeros((nl, 6))
        if nl:
            labels_out[:, 1:] = torch.from_numpy(labels)

        # Convert
        img = img.transpose((2, 0, 1))[::-1]  # HWC to CHW, BGR to RGB
        img = np.ascontiguousarray(img)

        return torch.from_numpy(img), labels_out, self.im_files[index], shapes

    def load_image_rgb_ir(self, i):
        # Loads 1 image from dataset index 'i', returns (im, original hw, resized hw)
        im, f, fn = self.ims[i], self.im_files[i], self.npy_files[i],
        im_ir, f_ir, fn_ir = self.ims_ir[i], self.im_files_ir[i], self.npy_files_ir[i],
        if im is None:  # not cached in RAM
            if fn.exists():  # load npy
                im = np.load(fn)
                im_ir = np.load(fn_ir)
            else:  # read image
                im = cv2.imread(f)  # BGR
                assert im is not None, f'Image Not Found {f}'
                im_ir = cv2.imread(f_ir)  # BGR
                assert im_ir is not None, f'Image Not Found {f_ir}'
            h0, w0 = im.shape[:2]  # orig hw
            h0_ir,w0_ir = im_ir.shape[:2]
            r = self.img_size / max(h0, w0)  # ratio
            r_ir = self.img_size / max(h0_ir, w0_ir)  # ratio
            if r != 1:  # if sizes are not equal
                interp = cv2.INTER_LINEAR if (self.augment or r > 1) else cv2.INTER_AREA
                im = cv2.resize(im, (int(w0 * r), int(h0 * r)), interpolation=interp)
                im_ir = cv2.resize(im_ir, (int(w0_ir * r_ir), int(h0_ir * r_ir)), interpolation=interp)
            return im, im_ir, (h0, w0), im.shape[:2]  # im, hw_original, hw_resized
        return self.ims[i], self.ims_ir[i], self.im_hw0[i], self.im_hw[i]  # im, hw_original, hw_resized

    def cache_images_to_disk_rgb_ir(self, i):
        # Saves an image as an *.npy file for faster loading
        f = self.npy_files[i]
        if not f.exists():
            np.save(f.as_posix(), cv2.imread(self.im_files[i]))
        f = self.npy_files_ir[i]
        if not f.exists():
            np.save(f.as_posix(), cv2.imread(self.im_files_ir[i]))

    def load_mosaic_rgb_ir(self, index):
        # YOLOv5 4-mosaic loader. Loads 1 image + 3 random images into a 4-image mosaic
        labels4, segments4 = [], []
        labels4_ir, segments4_ir = [], []
        s = self.img_size
        yc, xc = (int(random.uniform(-x, 2 * s + x)) for x in self.mosaic_border)  # mosaic center x, y
        indices = [index] + random.choices(self.indices, k=3)  # 3 additional image indices
        random.shuffle(indices)
        for i, index in enumerate(indices):
            # Load image
            img, img_ir, _, (h, w) = self.load_image_rgb_ir(index)
            labels, segments = self.labels[index].copy(), self.segments[index].copy()
            labels_ir, segments_ir = self.labels_ir[index].copy(), self.segments_ir[index].copy()

            # img, labels, segments = multispectral_mixup(img, labels, img_ir, labels_ir, segments, segments_ir, p=self.hyp['msm'])
            # img, labels, segments = multispectral_cutmix(img, labels, img_ir, labels_ir, segments, segments_ir, p=self.hyp['mcm'])


            # place img in img4
            if i == 0:  # top left
                img4 = np.full((s * 2, s * 2, img.shape[2]), 114, dtype=np.uint8)  # base image with 4 tiles
                img4_ir = np.full((s * 2, s * 2, img.shape[2]), 114, dtype=np.uint8)  # base image with 4 tiles
                x1a, y1a, x2a, y2a = max(xc - w, 0), max(yc - h, 0), xc, yc  # xmin, ymin, xmax, ymax (large image)
                x1b, y1b, x2b, y2b = w - (x2a - x1a), h - (y2a - y1a), w, h  # xmin, ymin, xmax, ymax (small image)
            elif i == 1:  # top right
                x1a, y1a, x2a, y2a = xc, max(yc - h, 0), min(xc + w, s * 2), yc
                x1b, y1b, x2b, y2b = 0, h - (y2a - y1a), min(w, x2a - x1a), h
            elif i == 2:  # bottom left
                x1a, y1a, x2a, y2a = max(xc - w, 0), yc, xc, min(s * 2, yc + h)
                x1b, y1b, x2b, y2b = w - (x2a - x1a), 0, w, min(y2a - y1a, h)
            elif i == 3:  # bottom right
                x1a, y1a, x2a, y2a = xc, yc, min(xc + w, s * 2), min(s * 2, yc + h)
                x1b, y1b, x2b, y2b = 0, 0, min(w, x2a - x1a), min(y2a - y1a, h)

            img4[y1a:y2a, x1a:x2a] = img[y1b:y2b, x1b:x2b]  # img4[ymin:ymax, xmin:xmax]
            img4_ir[y1a:y2a, x1a:x2a] = img_ir[y1b:y2b, x1b:x2b]  # img4[ymin:ymax, xmin:xmax]
            padw = x1a - x1b
            padh = y1a - y1b

            # Labels
            if labels.size:
                labels[:, 1:] = xywhn2xyxy(labels[:, 1:], w, h, padw, padh)  # normalized xywh to pixel xyxy format
                segments = [xyn2xy(x, w, h, padw, padh) for x in segments]
            if labels_ir.size:
                labels_ir[:, 1:] = xywhn2xyxy(labels_ir[:, 1:], w, h, padw, padh)  # normalized xywh to pixel xyxy format
                segments_ir = [xyn2xy(x, w, h, padw, padh) for x in segments_ir]
            labels4.append(labels)
            segments4.extend(segments)
            labels4_ir.append(labels_ir)
            segments4_ir.extend(segments_ir)

        # Concat/clip labels
        labels4 = np.concatenate(labels4, 0)
        labels4_ir = np.concatenate(labels4_ir, 0)
        for x in (labels4[:, 1:], *segments4):
            np.clip(x, 0, 2 * s, out=x)  # clip when using random_perspective()
        for x in (labels4_ir[:, 1:], *segments4_ir):
            np.clip(x, 0, 2 * s, out=x)  # clip when using random_perspective()
        # img4, labels4 = replicate(img4, labels4)  # replicate

        # Augment
        # img4, labels4, segments4 = copy_paste(img4, labels4, segments4, p=self.hyp['copy_paste'])

        # img4, labels4 = random_perspective(img4,
        #                                    labels4,
        #                                    segments4,
        #                                    degrees=self.hyp['degrees'],
        #                                    translate=self.hyp['translate'],
        #                                    scale=self.hyp['scale'],
        #                                    shear=self.hyp['shear'],
        #                                    perspective=self.hyp['perspective'],
        #                                    border=self.mosaic_border)  # border to remove
        
        # img4_ir, labels4_ir, segments4_ir = copy_paste(img4_ir, labels4_ir, segments4_ir, p=self.hyp['copy_paste'])

        # img4_ir, labels4_ir = random_perspective(img4_ir,
        #                                    labels4_ir,
        #                                    segments4_ir,
        #                                    degrees=self.hyp['degrees'],
        #                                    translate=self.hyp['translate'],
        #                                    scale=self.hyp['scale'],
        #                                    shear=self.hyp['shear'],
        #                                    perspective=self.hyp['perspective'],
        #                                    border=self.mosaic_border)  # border to remove

        # img4, labels4, _ = multispectral_cutmix(img4, 
        #                                     labels4, 
        #                                     img4_ir, 
        #                                     labels4_ir, 
        #                                     segments4, 
        #                                     segments4_ir, 
        #                                     self.hyp['mcm'])

        # img4, labels4, _ = multispectral_random(img4, 
        #                                     labels4, 
        #                                     img4_ir, 
        #                                     labels4_ir, 
        #                                     segments4, 
        #                                     segments4_ir)
        
        img4, labels4, segments4 = multispectral_copy_paste(
                                                img4, 
                                                labels4, 
                                                segments4, 
                                                img4_ir, 
                                                labels4_ir, 
                                                segments4_ir, 
                                                p=self.hyp['copy_paste'],
                                                scale_alpha=self.hyp['copy_paste_scale'],
                                                translation=self.hyp['copy_paste_translation']
                                                )

        img4, labels4 = random_perspective(img4,
                                           labels4,
                                           segments4,
                                           degrees=self.hyp['degrees'],
                                           translate=self.hyp['translate'],
                                           scale=self.hyp['scale'],
                                           shear=self.hyp['shear'],
                                           perspective=self.hyp['perspective'],
                                           border=self.mosaic_border)  # border to remove
        

        return img4, labels4

    @staticmethod
    def collate_fn(batch):
        im, label, path, shapes = zip(*batch)  # transposed
        for i, lb in enumerate(label):
            lb[:, 0] = i  # add target image index for build_targets()
        return torch.stack(im, 0), torch.cat(label, 0), path, shapes

    @staticmethod
    def collate_fn4(batch):
        im, label, path, shapes = zip(*batch)  # transposed
        n = len(shapes) // 4
        im4, label4, path4, shapes4 = [], [], path[:n], shapes[:n]

        ho = torch.tensor([[0.0, 0, 0, 1, 0, 0]])
        wo = torch.tensor([[0.0, 0, 1, 0, 0, 0]])
        s = torch.tensor([[1, 1, 0.5, 0.5, 0.5, 0.5]])  # scale
        for i in range(n):  # zidane torch.zeros(16,3,720,1280)  # BCHW
            i *= 4
            if random.random() < 0.5:
                im1 = F.interpolate(im[i].unsqueeze(0).float(), scale_factor=2.0, mode='bilinear',
                                    align_corners=False)[0].type(im[i].type())
                lb = label[i]
            else:
                im1 = torch.cat((torch.cat((im[i], im[i + 1]), 1), torch.cat((im[i + 2], im[i + 3]), 1)), 2)
                lb = torch.cat((label[i], label[i + 1] + ho, label[i + 2] + wo, label[i + 3] + ho + wo), 0) * s
            im4.append(im1)
            label4.append(lb)

        for i, lb in enumerate(label4):
            lb[:, 0] = i  # add target image index for build_targets()

        return torch.stack(im4, 0), torch.cat(label4, 0), path4, shapes4

# Ancillary functions --------------------------------------------------------------------------------------------------
def flatten_recursive(path=DATASETS_DIR / 'coco128'):
    # Flatten a recursive directory by bringing all files to top level
    new_path = Path(f'{str(path)}_flat')
    if os.path.exists(new_path):
        shutil.rmtree(new_path)  # delete output folder
    os.makedirs(new_path)  # make new output folder
    for file in tqdm(glob.glob(f'{str(Path(path))}/**/*.*', recursive=True)):
        shutil.copyfile(file, new_path / Path(file).name)


def extract_boxes(path=DATASETS_DIR / 'coco128'):  # from utils.dataloaders import *; extract_boxes()
    # Convert detection dataset into classification dataset, with one directory per class
    path = Path(path)  # images dir
    shutil.rmtree(path / 'classification') if (path / 'classification').is_dir() else None  # remove existing
    files = list(path.rglob('*.*'))
    n = len(files)  # number of files
    for im_file in tqdm(files, total=n):
        if im_file.suffix[1:] in IMG_FORMATS:
            # image
            im = cv2.imread(str(im_file))[..., ::-1]  # BGR to RGB
            h, w = im.shape[:2]

            # labels
            lb_file = Path(img2label_paths([str(im_file)])[0])
            if Path(lb_file).exists():
                with open(lb_file) as f:
                    lb = np.array([x.split() for x in f.read().strip().splitlines()], dtype=np.float32)  # labels

                for j, x in enumerate(lb):
                    c = int(x[0])  # class
                    f = (path / 'classifier') / f'{c}' / f'{path.stem}_{im_file.stem}_{j}.jpg'  # new filename
                    if not f.parent.is_dir():
                        f.parent.mkdir(parents=True)

                    b = x[1:] * [w, h, w, h]  # box
                    # b[2:] = b[2:].max()  # rectangle to square
                    b[2:] = b[2:] * 1.2 + 3  # pad
                    b = xywh2xyxy(b.reshape(-1, 4)).ravel().astype(int)

                    b[[0, 2]] = np.clip(b[[0, 2]], 0, w)  # clip boxes outside of image
                    b[[1, 3]] = np.clip(b[[1, 3]], 0, h)
                    assert cv2.imwrite(str(f), im[b[1]:b[3], b[0]:b[2]]), f'box failure in {f}'


def autosplit(path=DATASETS_DIR / 'coco128/images', weights=(0.9, 0.1, 0.0), annotated_only=False):
    """ Autosplit a dataset into train/val/test splits and save path/autosplit_*.txt files
    Usage: from utils.dataloaders import *; autosplit()
    Arguments
        path:            Path to images directory
        weights:         Train, val, test weights (list, tuple)
        annotated_only:  Only use images with an annotated txt file
    """
    path = Path(path)  # images dir
    files = sorted(x for x in path.rglob('*.*') if x.suffix[1:].lower() in IMG_FORMATS)  # image files only
    n = len(files)  # number of files
    random.seed(0)  # for reproducibility
    indices = random.choices([0, 1, 2], weights=weights, k=n)  # assign each image to a split

    txt = ['autosplit_train.txt', 'autosplit_val.txt', 'autosplit_test.txt']  # 3 txt files
    for x in txt:
        if (path.parent / x).exists():
            (path.parent / x).unlink()  # remove existing

    print(f'Autosplitting images from {path}' + ', using *.txt labeled images only' * annotated_only)
    for i, img in tqdm(zip(indices, files), total=n):
        if not annotated_only or Path(img2label_paths([str(img)])[0]).exists():  # check label
            with open(path.parent / txt[i], 'a') as f:
                f.write(f'./{img.relative_to(path.parent).as_posix()}' + '\n')  # add image to txt file


def verify_image_label(args):
    # Verify one image-label pair
    im_file, lb_file, prefix = args
    nm, nf, ne, nc, msg, segments = 0, 0, 0, 0, '', []  # number (missing, found, empty, corrupt), message, segments
    try:
        # verify images
        im = Image.open(im_file)
        im.verify()  # PIL verify
        shape = exif_size(im)  # image size
        assert (shape[0] > 9) & (shape[1] > 9), f'image size {shape} <10 pixels'
        assert im.format.lower() in IMG_FORMATS, f'invalid image format {im.format}'
        if im.format.lower() in ('jpg', 'jpeg'):
            with open(im_file, 'rb') as f:
                f.seek(-2, 2)
                if f.read() != b'\xff\xd9':  # corrupt JPEG
                    ImageOps.exif_transpose(Image.open(im_file)).save(im_file, 'JPEG', subsampling=0, quality=100)
                    msg = f'{prefix}WARNING ⚠️ {im_file}: corrupt JPEG restored and saved'

        # verify labels
        if os.path.isfile(lb_file):
            nf = 1  # label found
            with open(lb_file) as f:
                lb = [x.split() for x in f.read().strip().splitlines() if len(x)]
                if any(len(x) > 6 for x in lb):  # is segment
                    classes = np.array([x[0] for x in lb], dtype=np.float32)
                    segments = [np.array(x[1:], dtype=np.float32).reshape(-1, 2) for x in lb]  # (cls, xy1...)
                    lb = np.concatenate((classes.reshape(-1, 1), segments2boxes(segments)), 1)  # (cls, xywh)
                lb = np.array(lb, dtype=np.float32)
            nl = len(lb)
            if nl:
                assert lb.shape[1] == 5, f'labels require 5 columns, {lb.shape[1]} columns detected'
                assert (lb >= 0).all(), f'negative label values {lb[lb < 0]}'
                assert (lb[:, 1:] <= 1).all(), f'non-normalized or out of bounds coordinates {lb[:, 1:][lb[:, 1:] > 1]}'
                _, i = np.unique(lb, axis=0, return_index=True)
                if len(i) < nl:  # duplicate row check
                    lb = lb[i]  # remove duplicates
                    if segments:
                        segments = [segments[x] for x in i]
                    msg = f'{prefix}WARNING ⚠️ {im_file}: {nl - len(i)} duplicate labels removed'
            else:
                ne = 1  # label empty
                lb = np.zeros((0, 5), dtype=np.float32)
        else:
            nm = 1  # label missing
            lb = np.zeros((0, 5), dtype=np.float32)
        return im_file, lb, shape, segments, nm, nf, ne, nc, msg
    except Exception as e:
        nc = 1
        msg = f'{prefix}WARNING ⚠️ {im_file}: ignoring corrupt image/label: {e}'
        return [None, None, None, None, nm, nf, ne, nc, msg]


class HUBDatasetStats():
    """ Class for generating HUB dataset JSON and `-hub` dataset directory

    Arguments
        path:           Path to data.yaml or data.zip (with data.yaml inside data.zip)
        autodownload:   Attempt to download dataset if not found locally

    Usage
        from utils.dataloaders import HUBDatasetStats
        stats = HUBDatasetStats('coco128.yaml', autodownload=True)  # usage 1
        stats = HUBDatasetStats('path/to/coco128.zip')  # usage 2
        stats.get_json(save=False)
        stats.process_images()
    """

    def __init__(self, path='coco128.yaml', autodownload=False):
        # Initialize class
        zipped, data_dir, yaml_path = self._unzip(Path(path))
        try:
            with open(check_yaml(yaml_path), errors='ignore') as f:
                data = yaml.safe_load(f)  # data dict
                if zipped:
                    data['path'] = data_dir
        except Exception as e:
            raise Exception("error/HUB/dataset_stats/yaml_load") from e

        check_dataset(data, autodownload)  # download dataset if missing
        self.hub_dir = Path(data['path'] + '-hub')
        self.im_dir = self.hub_dir / 'images'
        self.im_dir.mkdir(parents=True, exist_ok=True)  # makes /images
        self.stats = {'nc': data['nc'], 'names': list(data['names'].values())}  # statistics dictionary
        self.data = data

    @staticmethod
    def _find_yaml(dir):
        # Return data.yaml file
        files = list(dir.glob('*.yaml')) or list(dir.rglob('*.yaml'))  # try root level first and then recursive
        assert files, f'No *.yaml file found in {dir}'
        if len(files) > 1:
            files = [f for f in files if f.stem == dir.stem]  # prefer *.yaml files that match dir name
            assert files, f'Multiple *.yaml files found in {dir}, only 1 *.yaml file allowed'
        assert len(files) == 1, f'Multiple *.yaml files found: {files}, only 1 *.yaml file allowed in {dir}'
        return files[0]

    def _unzip(self, path):
        # Unzip data.zip
        if not str(path).endswith('.zip'):  # path is data.yaml
            return False, None, path
        assert Path(path).is_file(), f'Error unzipping {path}, file not found'
        unzip_file(path, path=path.parent)
        dir = path.with_suffix('')  # dataset directory == zip name
        assert dir.is_dir(), f'Error unzipping {path}, {dir} not found. path/to/abc.zip MUST unzip to path/to/abc/'
        return True, str(dir), self._find_yaml(dir)  # zipped, data_dir, yaml_path

    def _hub_ops(self, f, max_dim=1920):
        # HUB ops for 1 image 'f': resize and save at reduced quality in /dataset-hub for web/app viewing
        f_new = self.im_dir / Path(f).name  # dataset-hub image filename
        try:  # use PIL
            im = Image.open(f)
            r = max_dim / max(im.height, im.width)  # ratio
            if r < 1.0:  # image too large
                im = im.resize((int(im.width * r), int(im.height * r)))
            im.save(f_new, 'JPEG', quality=50, optimize=True)  # save
        except Exception as e:  # use OpenCV
            LOGGER.info(f'WARNING ⚠️ HUB ops PIL failure {f}: {e}')
            im = cv2.imread(f)
            im_height, im_width = im.shape[:2]
            r = max_dim / max(im_height, im_width)  # ratio
            if r < 1.0:  # image too large
                im = cv2.resize(im, (int(im_width * r), int(im_height * r)), interpolation=cv2.INTER_AREA)
            cv2.imwrite(str(f_new), im)

    def get_json(self, save=False, verbose=False):
        # Return dataset JSON for Ultralytics HUB
        def _round(labels):
            # Update labels to integer class and 6 decimal place floats
            return [[int(c), *(round(x, 4) for x in points)] for c, *points in labels]

        for split in 'train', 'val', 'test':
            if self.data.get(split) is None:
                self.stats[split] = None  # i.e. no test set
                continue
            dataset = LoadImagesAndLabels(self.data[split])  # load dataset
            x = np.array([
                np.bincount(label[:, 0].astype(int), minlength=self.data['nc'])
                for label in tqdm(dataset.labels, total=dataset.n, desc='Statistics')])  # shape(128x80)
            self.stats[split] = {
                'instance_stats': {
                    'total': int(x.sum()),
                    'per_class': x.sum(0).tolist()},
                'image_stats': {
                    'total': dataset.n,
                    'unlabelled': int(np.all(x == 0, 1).sum()),
                    'per_class': (x > 0).sum(0).tolist()},
                'labels': [{
                    str(Path(k).name): _round(v.tolist())} for k, v in zip(dataset.im_files, dataset.labels)]}

        # Save, print and return
        if save:
            stats_path = self.hub_dir / 'stats.json'
            print(f'Saving {stats_path.resolve()}...')
            with open(stats_path, 'w') as f:
                json.dump(self.stats, f)  # save stats.json
        if verbose:
            print(json.dumps(self.stats, indent=2, sort_keys=False))
        return self.stats

    def process_images(self):
        # Compress images for Ultralytics HUB
        for split in 'train', 'val', 'test':
            if self.data.get(split) is None:
                continue
            dataset = LoadImagesAndLabels(self.data[split])  # load dataset
            desc = f'{split} images'
            for _ in tqdm(ThreadPool(NUM_THREADS).imap(self._hub_ops, dataset.im_files), total=dataset.n, desc=desc):
                pass
        print(f'Done. All images saved to {self.im_dir}')
        return self.im_dir


# Classification dataloaders -------------------------------------------------------------------------------------------
class ClassificationDataset(torchvision.datasets.ImageFolder):
    """
    YOLOv5 Classification Dataset.
    Arguments
        root:  Dataset path
        transform:  torchvision transforms, used by default
        album_transform: Albumentations transforms, used if installed
    """

    def __init__(self, root, augment, imgsz, cache=False):
        super().__init__(root=root)
        self.torch_transforms = classify_transforms(imgsz)
        self.album_transforms = classify_albumentations(augment, imgsz) if augment else None
        self.cache_ram = cache is True or cache == 'ram'
        self.cache_disk = cache == 'disk'
        self.samples = [list(x) + [Path(x[0]).with_suffix('.npy'), None] for x in self.samples]  # file, index, npy, im

    def __getitem__(self, i):
        f, j, fn, im = self.samples[i]  # filename, index, filename.with_suffix('.npy'), image
        if self.cache_ram and im is None:
            im = self.samples[i][3] = cv2.imread(f)
        elif self.cache_disk:
            if not fn.exists():  # load npy
                np.save(fn.as_posix(), cv2.imread(f))
            im = np.load(fn)
        else:  # read image
            im = cv2.imread(f)  # BGR
        if self.album_transforms:
            sample = self.album_transforms(image=cv2.cvtColor(im, cv2.COLOR_BGR2RGB))["image"]
        else:
            sample = self.torch_transforms(im)
        return sample, j


def create_classification_dataloader(path,
                                     imgsz=224,
                                     batch_size=16,
                                     augment=True,
                                     cache=False,
                                     rank=-1,
                                     workers=8,
                                     shuffle=True):
    # Returns Dataloader object to be used with YOLOv5 Classifier
    with torch_distributed_zero_first(rank):  # init dataset *.cache only once if DDP
        dataset = ClassificationDataset(root=path, imgsz=imgsz, augment=augment, cache=cache)
    batch_size = min(batch_size, len(dataset))
    nd = torch.cuda.device_count()
    nw = min([os.cpu_count() // max(nd, 1), batch_size if batch_size > 1 else 0, workers])
    sampler = None if rank == -1 else distributed.DistributedSampler(dataset, shuffle=shuffle)
    generator = torch.Generator()
    generator.manual_seed(6148914691236517205 + RANK)
    return InfiniteDataLoader(dataset,
                              batch_size=batch_size,
                              shuffle=shuffle and sampler is None,
                              num_workers=nw,
                              sampler=sampler,
                              pin_memory=PIN_MEMORY,
                              worker_init_fn=seed_worker,
                              generator=generator)  # or DataLoader(persistent_workers=True)<|MERGE_RESOLUTION|>--- conflicted
+++ resolved
@@ -28,19 +28,16 @@
 from torch.utils.data import DataLoader, Dataset, dataloader, distributed
 from tqdm import tqdm
 
-<<<<<<< HEAD
 from utils.augmentations import (Albumentations, augment_hsv, classify_albumentations, classify_transforms, copy_paste, copy_paste_with_size_and_position_variant, copy_paste_with_size_variant,
                                  cutout, letterbox, mixup, multispectral_copy_paste, multispectral_cutmix, multispectral_mixup, multispectral_random, random_perspective)
 from utils.general import (DATASETS_DIR, LOGGER, NUM_THREADS, check_dataset, check_requirements, check_yaml, clean_str,
                            cv2, is_colab, is_kaggle, segments2boxes, unzip_file, xyn2xy, xywh2xyxy, xywhn2xyxy,
                            xyxy2xywhn)
-=======
 from utils.augmentations import (Albumentations, augment_hsv, classify_albumentations, classify_transforms, copy_paste,
                                  letterbox, mixup, random_perspective)
 from utils.general import (DATASETS_DIR, LOGGER, NUM_THREADS, TQDM_BAR_FORMAT, check_dataset, check_requirements,
                            check_yaml, clean_str, cv2, is_colab, is_kaggle, segments2boxes, unzip_file, xyn2xy,
                            xywh2xyxy, xywhn2xyxy, xyxy2xywhn)
->>>>>>> e4d83608
 from utils.torch_utils import torch_distributed_zero_first
 
 # Parameters
